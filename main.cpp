--- conflicted
+++ resolved
@@ -1,294 +1,288 @@
-
-#include <stdint.h>
-#include <stdbool.h>
-#include <stdio.h>
-#include <string>
-
-extern "C" {
-#include "driverlib/fpu.h"
-#include "driverlib/sysctl.h"
-#include "driverlib/interrupt.h"
-#include "driverlib/timer.h"
-#include "inc/hw_memmap.h"
-#include "Crystalfontz128x128_ST7735.h"
-#include "grlib/grlib.h"
-#include "sysctl_pll.h"
-}
-
-#include "button.h"
-#include "timerLib.h"
-#include "elapsedTime.h"
-
-// ===== Global configuration =====
-static constexpr uint32_t BUTTON_TICK_MS     = 20U;
-static constexpr uint32_t DISPLAY_REFRESH_MS = 50U;
-
-uint32_t gSystemClock = 0;
-volatile uint32_t gStopwatchMs = 0;
-volatile bool gRunning = false;
-
-// ============================================================================
-// STRUCT: Simple GUI Button (for drawing)
-// ============================================================================
-struct MyButton {
-    int x, y, w, h;
-    const char* label;
-    bool pressed;
-};
-
-// One on-screen button: Play / Pause
-static MyButton btnStart = {0, 80, 50, 28, "PLAY", false};
-static MyButton guiBtnReset = {60, 80, 50, 28, "RESET", false};
-
-// ============================================================================
-// Hardware button
-// ============================================================================
-static Button btnPlayPause(S1);  // S1 → Play/Pause
-static Button btnReset(S2);  // S2 → second button
-
-// ============================================================================
-// Function prototypes
-// ============================================================================
-static void initializeDisplay(tContext &context);
-static void configureTimer(Timer &timer);
-static void setupButtons();
-static void drawStopwatchScreen(tContext &context, uint32_t currentMs, bool running);
-static void drawButton(tContext &context, const MyButton &btn);
-
-static void onPlayPauseClick();
-static void onPlayPauseRelease();
-static void onResetClick();
-static void onResetRelease();
-
-// ============================================================================
-// MAIN PROGRAM
-// ============================================================================
-int main(void)
-{
-    IntMasterDisable();
-    FPUEnable();
-    FPULazyStackingEnable();
-
-    gSystemClock = SysCtlClockFreqSet(SYSCTL_XTAL_25MHZ | SYSCTL_OSC_MAIN |SYSCTL_USE_PLL | SYSCTL_CFG_VCO_480,120000000);
-
-    tContext sContext;
-    initializeDisplay(sContext);
-
-    Timer timer;
-    configureTimer(timer);
-
-    elapsedMillis buttonTick(timer);
-    elapsedMillis displayTick(timer);
-    elapsedMillis stopwatchTick(timer);
-
-    setupButtons();
-    IntMasterEnable();
-
-    // Timer stuff
-    uint32_t lastDisplayedSec = static_cast<uint32_t>(-1);
-    uint32_t lastDisplayedMin = static_cast<uint32_t>(-1);
-    uint32_t lastDisplayedHr = static_cast<uint32_t>(-1);
-    uint32_t lastDisplayedMS = static_cast<uint32_t>(-1);
-
-    bool lastRunning = !gRunning;
-
-    while (true) {
-        // --- Poll physical ` ---
-        if (buttonTick >= BUTTON_TICK_MS) {
-            btnPlayPause.tick();
-            btnReset.tick();
-            buttonTick = 0;
-        }
-
-        // --- Handle Play/Pause button ---
-        if (btnPlayPause.wasPressed()) {
-            btnStart.pressed = true;
-            onPlayPauseClick();
-        }
-        if (btnPlayPause.wasReleased()) {
-            btnStart.pressed = false;
-            onPlayPauseRelease();
-        }
-
-        if (btnReset.wasPressed()) {
-            guiBtnReset.pressed = true;
-            onResetClick();
-        }
-        if (btnReset.wasReleased()) {
-            guiBtnReset.pressed = false;
-            onResetRelease();
-        }
-
-        // --- Stopwatch logic ---
-        if (gRunning) {
-            uint32_t delta = stopwatchTick;
-            if (delta > 0U) {
-                gStopwatchMs += delta;
-                stopwatchTick = 0;
-            }
-        } else {
-            stopwatchTick = 0;
-        }
-
-        // --- Update screen if needed ---
-        // Seconds
-        uint32_t currentSec = gStopwatchMs / 1000U;
-        uint32_t currentMin = gStopwatchMs / 60000U;
-        unint32_t currentHr = gStopwatchMs / 3600000U;
-        uint32_t currentMS = gStopwatchMs;
-
-        if ((currentSec != lastDisplayedSec) ||
-            (gRunning != lastRunning) ||
-            (displayTick >= DISPLAY_REFRESH_MS)) {
-
-<<<<<<< HEAD
-            drawStopwatchScreen(sContext, currentSec, currentMin, currentHr, currentMS, gRunning);
-=======
-            drawStopwatchScreen(sContext, currentSec, gRunning);
->>>>>>> 01b3eed5
-            drawButton(sContext, btnStart);
-            drawButton(sContext, guiBtnReset);
-
-            #ifdef GrFlush
-            GrFlush(&sContext);
-            #endif
-
-            lastDisplayedSec = currentSec;
-            lastRunning = gRunning;
-            displayTick = 0;
-        }
-
-        // Mins
-        if ((currentMin != lastDisplayedMin) ||
-            (gRunning != lastRunning) ||
-            (displayTick >= DISPLAY_REFRESH_MS)) {
-
-                lastDisplayedMin = currentMin;
-                lastRunning = gRunning;
-                displayTick = 0;
-            }
-
-        // Hours
-        if ((currentHr != lastDisplayedHr) ||
-            (gRunning != lastRunning) ||
-            (displayTick >= DISPLAY_REFRESH_MS)) {
-
-                lastDisplayedHr = currentHr;
-                lastRunning = gRunning;
-                displayTick = 0;
-            }
-
-        // Millisecond
-        unint32_t currentMS = gStopwatchMs / 1U;
-        if ((currentMS != lastDisplayedMS) ||
-            (gRunning != lastRunning) ||
-            (displayTick >= DISPLAY_REFRESH_MS)) {
-
-                lastDisplayedMS = currentMS;
-                lastRunning = gRunning;
-                displayTick = 0;
-            }
-    }
-}
-
-// ============================================================================
-// System configuration
-// ============================================================================
-
-static void initializeDisplay(tContext &context)
-{
-    Crystalfontz128x128_Init();
-    Crystalfontz128x128_SetOrientation(LCD_ORIENTATION_UP);
-    GrContextInit(&context, &g_sCrystalfontz128x128);
-    GrContextFontSet(&context, &g_sFontFixed6x8);
-
-    tRectangle full = {0, 0, 127, 127};
-    GrContextForegroundSet(&context, ClrBlack);
-    GrRectFill(&context, &full);
-}
-
-static void configureTimer(Timer &timer)
-{
-    timer.begin(gSystemClock, TIMER0_BASE);
-}
-
-static void setupButtons()
-{
-    btnPlayPause.begin();
-    btnPlayPause.setTickIntervalMs(BUTTON_TICK_MS);
-    btnPlayPause.setDebounceMs(30);
-
-    btnReset.begin();
-    btnReset.setTickIntervalMs(BUTTON_TICK_MS);
-    btnReset.setDebounceMs(30);
-}
-
-// ============================================================================
-// Drawing functions
-// ============================================================================
-// Update function to display HH:MM:SS:MS
-static void drawStopwatchScreen(tContext &context, uint32_t currentSec, uint32_t currentMin, uint32_t currentHr, uint32_t currentMS , bool running)
-{
-    tRectangle rectFull = {0, 0, 127, 127};
-    GrContextForegroundSet(&context, ClrBlack);
-    GrRectFill(&context, &rectFull);
-
-    // === Draw title "STOPWATCH" at the top ===
-    GrContextForegroundSet(&context, ClrCyan);
-    GrStringDrawCentered(&context, "STOPWATCH", -1, 64, 15, false);
-
-    // Draw seconds counter and state centered
-    char str[10];
-<<<<<<< HEAD
-    snprintf(str, sizeof(str), "%02u:%02u:%02u:%02u", currentHr, currentMin, currentSec, currentMS);
-=======
-    snprintf(str, sizeof(str), "%02u s", currentSec);
-    std::string str2 = running ? "RUNNING" : "STOPPED";
->>>>>>> 01b3eed5
-
-    GrContextForegroundSet(&context, running ? ClrYellow : ClrOlive);
-    GrStringDrawCentered(&context, str, -1, 64, 50, false);
-
-    GrStringDrawCentered(&context, str2.c_str(), -1, 64, 40, false);
-}
-
-static void drawButton(tContext &context, const MyButton &btn)
-{
-    uint16_t bgColor = btn.pressed ? ClrBlack : ClrGray;
-    uint16_t textColor = btn.pressed ? ClrWhite : ClrBlack;
-
-    tRectangle rect = {btn.x, btn.y, btn.x + btn.w - 1, btn.y + btn.h - 1};
-    GrContextForegroundSet(&context, bgColor);
-    GrRectFill(&context, &rect);
-
-    GrContextForegroundSet(&context, ClrBlack);
-    GrRectDraw(&context, &rect);
-
-    GrContextForegroundSet(&context, textColor);
-    GrStringDrawCentered(&context, btn.label, -1,
-                         btn.x + btn.w / 2, btn.y + btn.h / 2, false);
-}
-
-// ============================================================================
-// Button callbacks
-// ============================================================================
-static void onPlayPauseClick()
-{
-    gRunning = !gRunning;
-    btnStart.label = gRunning ? "PAUSE" : "PLAY";
-}
-
-static void onPlayPauseRelease()
-{
-    // Optional visual or sound feedback
-}
-
-static void onResetClick()
-{
-    gStopwatchMs = 0U;
-}
-
-static void onResetRelease()
-{
-    // Optional visual or sound feedback
-}
+
+#include <stdint.h>
+#include <stdbool.h>
+#include <stdio.h>
+#include <string>
+
+extern "C" {
+#include "driverlib/fpu.h"
+#include "driverlib/sysctl.h"
+#include "driverlib/interrupt.h"
+#include "driverlib/timer.h"
+#include "inc/hw_memmap.h"
+#include "Crystalfontz128x128_ST7735.h"
+#include "grlib/grlib.h"
+#include "sysctl_pll.h"
+}
+
+#include "button.h"
+#include "timerLib.h"
+#include "elapsedTime.h"
+
+// ===== Global configuration =====
+static constexpr uint32_t BUTTON_TICK_MS     = 20U;
+static constexpr uint32_t DISPLAY_REFRESH_MS = 50U;
+
+uint32_t gSystemClock = 0;
+volatile uint32_t gStopwatchMs = 0;
+volatile bool gRunning = false;
+
+// ============================================================================
+// STRUCT: Simple GUI Button (for drawing)
+// ============================================================================
+struct MyButton {
+    int x, y, w, h;
+    const char* label;
+    bool pressed;
+};
+
+// One on-screen button: Play / Pause
+static MyButton btnStart = {0, 80, 50, 28, "PLAY", false};
+static MyButton guiBtnReset = {60, 80, 50, 28, "RESET", false};
+
+// ============================================================================
+// Hardware button
+// ============================================================================
+static Button btnPlayPause(S1);  // S1 → Play/Pause
+static Button btnReset(S2);  // S2 → second button
+
+// ============================================================================
+// Function prototypes
+// ============================================================================
+static void initializeDisplay(tContext &context);
+static void configureTimer(Timer &timer);
+static void setupButtons();
+static void drawStopwatchScreen(tContext &context, uint32_t currentMs, bool running);
+static void drawButton(tContext &context, const MyButton &btn);
+
+static void onPlayPauseClick();
+static void onPlayPauseRelease();
+static void onResetClick();
+static void onResetRelease();
+
+// ============================================================================
+// MAIN PROGRAM
+// ============================================================================
+int main(void)
+{
+    IntMasterDisable();
+    FPUEnable();
+    FPULazyStackingEnable();
+
+    gSystemClock = SysCtlClockFreqSet(SYSCTL_XTAL_25MHZ | SYSCTL_OSC_MAIN |SYSCTL_USE_PLL | SYSCTL_CFG_VCO_480,120000000);
+
+    tContext sContext;
+    initializeDisplay(sContext);
+
+    Timer timer;
+    configureTimer(timer);
+
+    elapsedMillis buttonTick(timer);
+    elapsedMillis displayTick(timer);
+    elapsedMillis stopwatchTick(timer);
+
+    setupButtons();
+    IntMasterEnable();
+
+    // Timer stuff
+    uint32_t lastDisplayedSec = static_cast<uint32_t>(-1);
+    uint32_t lastDisplayedMin = static_cast<uint32_t>(-1);
+    uint32_t lastDisplayedHr = static_cast<uint32_t>(-1);
+    uint32_t lastDisplayedMS = static_cast<uint32_t>(-1);
+
+    bool lastRunning = !gRunning;
+
+    while (true) {
+        // --- Poll physical ` ---
+        if (buttonTick >= BUTTON_TICK_MS) {
+            btnPlayPause.tick();
+            btnReset.tick();
+            buttonTick = 0;
+        }
+
+        // --- Handle Play/Pause button ---
+        if (btnPlayPause.wasPressed()) {
+            btnStart.pressed = true;
+            onPlayPauseClick();
+        }
+        if (btnPlayPause.wasReleased()) {
+            btnStart.pressed = false;
+            onPlayPauseRelease();
+        }
+
+        if (btnReset.wasPressed()) {
+            guiBtnReset.pressed = true;
+            onResetClick();
+        }
+        if (btnReset.wasReleased()) {
+            guiBtnReset.pressed = false;
+            onResetRelease();
+        }
+
+        // --- Stopwatch logic ---
+        if (gRunning) {
+            uint32_t delta = stopwatchTick;
+            if (delta > 0U) {
+                gStopwatchMs += delta;
+                stopwatchTick = 0;
+            }
+        } else {
+            stopwatchTick = 0;
+        }
+
+        // --- Update screen if needed ---
+        // Seconds
+        uint32_t currentSec = gStopwatchMs / 1000U;
+        uint32_t currentMin = gStopwatchMs / 60000U;
+        unint32_t currentHr = gStopwatchMs / 3600000U;
+        uint32_t currentMS = gStopwatchMs;
+
+        if ((currentSec != lastDisplayedSec) ||
+            (gRunning != lastRunning) ||
+            (displayTick >= DISPLAY_REFRESH_MS)) {
+
+            drawStopwatchScreen(sContext, currentSec, currentMin, currentHr, currentMS, gRunning);
+            drawStopwatchScreen(sContext, currentSec, gRunning);
+            drawButton(sContext, btnStart);
+            drawButton(sContext, guiBtnReset);
+
+            #ifdef GrFlush
+            GrFlush(&sContext);
+            #endif
+
+            lastDisplayedSec = currentSec;
+            lastRunning = gRunning;
+            displayTick = 0;
+        }
+
+        // Mins
+        if ((currentMin != lastDisplayedMin) ||
+            (gRunning != lastRunning) ||
+            (displayTick >= DISPLAY_REFRESH_MS)) {
+
+                lastDisplayedMin = currentMin;
+                lastRunning = gRunning;
+                displayTick = 0;
+            }
+
+        // Hours
+        if ((currentHr != lastDisplayedHr) ||
+            (gRunning != lastRunning) ||
+            (displayTick >= DISPLAY_REFRESH_MS)) {
+
+                lastDisplayedHr = currentHr;
+                lastRunning = gRunning;
+                displayTick = 0;
+            }
+
+        // Millisecond
+        unint32_t currentMS = gStopwatchMs / 1U;
+        if ((currentMS != lastDisplayedMS) ||
+            (gRunning != lastRunning) ||
+            (displayTick >= DISPLAY_REFRESH_MS)) {
+
+                lastDisplayedMS = currentMS;
+                lastRunning = gRunning;
+                displayTick = 0;
+            }
+    }
+}
+
+// ============================================================================
+// System configuration
+// ============================================================================
+
+static void initializeDisplay(tContext &context)
+{
+    Crystalfontz128x128_Init();
+    Crystalfontz128x128_SetOrientation(LCD_ORIENTATION_UP);
+    GrContextInit(&context, &g_sCrystalfontz128x128);
+    GrContextFontSet(&context, &g_sFontFixed6x8);
+
+    tRectangle full = {0, 0, 127, 127};
+    GrContextForegroundSet(&context, ClrBlack);
+    GrRectFill(&context, &full);
+}
+
+static void configureTimer(Timer &timer)
+{
+    timer.begin(gSystemClock, TIMER0_BASE);
+}
+
+static void setupButtons()
+{
+    btnPlayPause.begin();
+    btnPlayPause.setTickIntervalMs(BUTTON_TICK_MS);
+    btnPlayPause.setDebounceMs(30);
+
+    btnReset.begin();
+    btnReset.setTickIntervalMs(BUTTON_TICK_MS);
+    btnReset.setDebounceMs(30);
+}
+
+// ============================================================================
+// Drawing functions
+// ============================================================================
+// Update function to display HH:MM:SS:MS
+static void drawStopwatchScreen(tContext &context, uint32_t currentSec, uint32_t currentMin, uint32_t currentHr, uint32_t currentMS , bool running)
+{
+    tRectangle rectFull = {0, 0, 127, 127};
+    GrContextForegroundSet(&context, ClrBlack);
+    GrRectFill(&context, &rectFull);
+
+    // === Draw title "STOPWATCH" at the top ===
+    GrContextForegroundSet(&context, ClrCyan);
+    GrStringDrawCentered(&context, "STOPWATCH", -1, 64, 15, false);
+
+    // Draw seconds counter and state centered
+    char str[10];
+    snprintf(str, sizeof(str), "%02u:%02u:%02u:%02u", currentHr, currentMin, currentSec, currentMS);
+    snprintf(str, sizeof(str), "%02u s", currentSec);
+    std::string str2 = running ? "RUNNING" : "STOPPED";
+
+    GrContextForegroundSet(&context, running ? ClrYellow : ClrOlive);
+    GrStringDrawCentered(&context, str, -1, 64, 50, false);
+
+    GrStringDrawCentered(&context, str2.c_str(), -1, 64, 40, false);
+}
+
+static void drawButton(tContext &context, const MyButton &btn)
+{
+    uint16_t bgColor = btn.pressed ? ClrBlack : ClrGray;
+    uint16_t textColor = btn.pressed ? ClrWhite : ClrBlack;
+
+    tRectangle rect = {btn.x, btn.y, btn.x + btn.w - 1, btn.y + btn.h - 1};
+    GrContextForegroundSet(&context, bgColor);
+    GrRectFill(&context, &rect);
+
+    GrContextForegroundSet(&context, ClrBlack);
+    GrRectDraw(&context, &rect);
+
+    GrContextForegroundSet(&context, textColor);
+    GrStringDrawCentered(&context, btn.label, -1,
+                         btn.x + btn.w / 2, btn.y + btn.h / 2, false);
+}
+
+// ============================================================================
+// Button callbacks
+// ============================================================================
+static void onPlayPauseClick()
+{
+    gRunning = !gRunning;
+    btnStart.label = gRunning ? "PAUSE" : "PLAY";
+}
+
+static void onPlayPauseRelease()
+{
+    // Optional visual or sound feedback
+}
+
+static void onResetClick()
+{
+    gStopwatchMs = 0U;
+}
+
+static void onResetRelease()
+{
+    // Optional visual or sound feedback
+}